import cv2
import threading
import numpy as np
import platform
import emoji
from PIL import Image, ImageDraw, ImageFont
from deepface import DeepFace

from utils.action_classifier import get_classifier
from utils.pose_estimation import get_pose_estimator
from utils.tracker import get_tracker
from utils.utils.config import Config
from utils.utils.drawer import Drawer
from utils.utils.utils import convert_to_openpose_skeletons

class ActionDetectionSystem:
    def __init__(self, config_path="config.yaml", max_objects=8):
        # Загрузка конфигурации
        self.config = Config(config_path)
        self.current_objects = []
        self.initialize_models()
        self.frame_lock = threading.Lock()
        self.max_objects = max_objects
    
    def initialize_models(self):
        # Инициализация моделей
        self.pose_estimator = get_pose_estimator(**self.config.POSE)
        self.tracker = get_tracker(**self.config.TRACKER)
        self.action_classifier = get_classifier(**self.config.CLASSIFIER)
        self.drawer = Drawer()
    
    def predict_poses(self, rgb_frame):
        predictions = self.pose_estimator.predict(rgb_frame, get_bbox=True)
        if len(predictions) == 0:
            self.tracker.increment_ages()
            return []
        return self.limit_predictions(predictions)
    
    def limit_predictions(self, predictions):
        # Ограничение количества объектов
        if len(predictions) > self.max_objects:
            predictions = predictions[:self.max_objects]
        return predictions
    
    def normalize_bboxes(self, predictions):
        # Преобразование всех bbox в numpy массивы
        for pred in predictions:
            if hasattr(pred, "bbox") and pred.bbox is not None:
                if not isinstance(pred.bbox, np.ndarray):
                    pred.bbox = np.array(pred.bbox)
        return predictions
    
    def track_objects(self, rgb_frame, predictions):
        predictions = convert_to_openpose_skeletons(predictions)
        
        try:
            predictions, _ = self.tracker.predict(rgb_frame, predictions)
            return predictions
        except Exception as e:
            print(f"Ошибка трекера: {e}")
            self.tracker.increment_ages()
            return predictions
    
    def classify_actions(self, predictions):
        if len(predictions) == 0:
            return predictions
            
        try:
            predictions = self.action_classifier.classify(predictions)
        except Exception as e:
            print(f"Ошибка классификатора: {e}")
        
        return predictions
    
    def render_frame(self, rgb_frame, predictions):
        try:
            annotated_frame = self.drawer.render_frame(
                rgb_frame, 
                predictions, 
                text_color='green', 
                add_blank=False
            )
            return annotated_frame
        except Exception as e:
            print(f"Ошибка рендеринга: {e}")
            return rgb_frame
        
    def get_current_objects(self):
        objects_data = []
        for pred in self.current_objects:
            try:
                track_id = getattr(pred, 'id', 'N/A'),

                action_data = getattr(pred, 'action', ['unknown', 0.0])

                obj = {
                    "id": track_id,
                    "action": str(action_data[0]),
                    "confidence": float(action_data[1])
                }
                objects_data.append(obj)
            except Exception as e:
                print(f"Error processing prediction: {e}")
        return objects_data
    
    def process_frame(self, rgb_frame):
        # Определение позы
        predictions = self.predict_poses(rgb_frame)
        if len(predictions) == 0:
            self.current_objects = []
            return rgb_frame
        
        # Нормализация bbox
        predictions = self.normalize_bboxes(predictions)
        
        # Трекинг объектов
        predictions = self.track_objects(rgb_frame, predictions)
        
        # Классификация действий
        predictions = self.classify_actions(predictions)
        
        # Повторная нормализация bbox перед рендерингом
        predictions = self.normalize_bboxes(predictions)

        self.current_objects = predictions
        
        # Рендеринг кадра
        return self.render_frame(rgb_frame, predictions)

def generate_frames(system, camera_id=1):
    cap = cv2.VideoCapture(camera_id)
    while True:
        ret, frame = cap.read()
        if not ret:
            print("Ошибка: не удалось захватить кадр")
            break
        
        if isinstance(system, ActionDetectionSystem):
            processed_frame = system.process_frame(frame)
        else:
            rgb_frame = cv2.cvtColor(frame, cv2.COLOR_BGR2RGB)
            processed_frame = system.process_frame(rgb_frame)
            processed_frame = cv2.cvtColor(processed_frame, cv2.COLOR_RGB2BGR)

        ret, buffer = cv2.imencode('.jpg', processed_frame)
        frame_data = buffer.tobytes()
        yield (b'--frame\r\n' b'Content-Type: image/jpeg\r\n\r\n' + frame_data + b'\r\n')

class EmotionDetectionSystem:
    def __init__(self, config_path="config.yaml"):
        self.face_cascade = cv2.CascadeClassifier("haarcascade_frontalface_default.xml")
        self.fonts = self._load_fonts()
        self.emotion_data = {
            "happy": {
                "text": "Счастье",
                "emoji": "😊",
                "bgr": (0, 255, 0),    # Зеленый для рамки (BGR)
                "rgb": (0, 255, 0)     # Зеленый для текста (RGB)
            },
            "sad": {
                "text": "Грусть",
                "emoji": "😢",
                "bgr": (0, 0, 255),    # Красный для рамки (BGR)
                "rgb": (255, 0, 0)     # Красный для текста (RGB)
            },
            "angry": {
                "text": "Злость",
                "emoji": "😠",
                "bgr": (255, 0, 0),    # Синий для рамки (BGR)
                "rgb": (0, 0, 255)     # Синий для текста (RGB)
            },
            "surprise": {
                "text": "Удивление",
                "emoji": "😲",
                "bgr": (0, 255, 255),  # Желтый для рамки (BGR)
                "rgb": (255, 255, 0)   # Желтый для текста (RGB)
            },
            "neutral": {
                "text": "Нейтрально",
                "emoji": "😐",
                "bgr": (128, 128, 128),# Серый для рамки (BGR)
                "rgb": (128, 128, 128) # Серый для текста (RGB)
            }
        }
        self.current_objects = []
        self.frame_lock = threading.Lock()

    def _load_fonts(self):
        fonts = {
            'text': ImageFont.truetype("arial.ttf", 28),
            'emoji': self._get_emoji_font()
        }
        return fonts

    def _get_emoji_font(self):
        try:
            if platform.system() == "Windows":
                return ImageFont.truetype("seguiemj.ttf", 40)
            elif platform.system() == "Darwin":
                return ImageFont.truetype("Apple Color Emoji.ttf", 40)
            else:
                return ImageFont.truetype("NotoColorEmoji.ttf", 40)
        except:
            return self.fonts['text']

    def process_frame(self, rgb_frame):
        try:
            bgr_frame = cv2.cvtColor(rgb_frame, cv2.COLOR_RGB2BGR)
            gray = cv2.cvtColor(bgr_frame, cv2.COLOR_BGR2GRAY)

            faces = self.face_cascade.detectMultiScale(
                gray, 
                scaleFactor=1.3,
                minNeighbors=5,
                minSize=(50, 50))
            
            emotions_data = []
            for (x, y, w, h) in faces:
                emotion = self._process_face(bgr_frame, x, y, w, h)
                emotion_info = self.emotion_data.get(
                    emotion if emotion else "neutral", 
                    self.emotion_data["neutral"]
                )
                
                # Рисуем рамку в BGR
                cv2.rectangle(bgr_frame, (x, y), (x+w, y+h), emotion_info["bgr"], 2)

                if emotion:
                    emotions_data.append((x, y, emotion))

            rgb_frame = cv2.cvtColor(bgr_frame, cv2.COLOR_BGR2RGB)
            frame_pil = Image.fromarray(rgb_frame)

            for x, y, emotion in emotions_data:
                frame_pil = self._draw_emotion_info(frame_pil, x, y, emotion)

<<<<<<< HEAD
            final_frame = self._add_ui_elements(np.array(frame_pil))
=======
            frame = cv2.cvtColor(np.array(frame_pil), cv2.COLOR_RGB2BGR)
>>>>>>> 135dc924
            
            with self.frame_lock:
                self.current_objects = emotions_data
                
            return final_frame
            
        except Exception as e:
            print(f"Emotion processing error: {e}")
            return rgb_frame

    def _process_face(self, frame, x, y, w, h):
        try:
            face_roi = frame[y:y+h, x:x+w]
            result = DeepFace.analyze(face_roi, actions=['emotion'], enforce_detection=False)
            return result[0]['dominant_emotion']
        except Exception as e:
            print("Ошибка анализа эмоции:", e)
            return None

    def _draw_emotion_info(self, frame_pil, x, y, emotion):
        emotion_info = self.emotion_data.get(emotion, self.emotion_data["neutral"])
        draw = ImageDraw.Draw(frame_pil)
        
        text_position = (x, y - 45)
        draw.text(text_position, emotion_info["text"], 
             font=self.fonts['text'], fill=emotion_info["rgb"])
        
        text_width = self.fonts['text'].getlength(emotion_info["text"])
        emoji_position = (x + text_width + 5, y - 50)
        draw.text(emoji_position, emotion_info["emoji"], 
             font=self.fonts['emoji'], fill=emotion_info["rgb"])
        
        return frame_pil

<<<<<<< HEAD
    def _add_ui_elements(self, frame):
        frame = cv2.copyMakeBorder(frame, 10, 10, 10, 10, 
                                 cv2.BORDER_CONSTANT, value=(0, 0, 255))
        
        frame_pil = Image.fromarray(cv2.cvtColor(frame, cv2.COLOR_BGR2RGB))
        draw = ImageDraw.Draw(frame_pil)
        
        text = emoji.emojize("Я люблю ВШИТиАС :red_heart:", language='alias')
        text_part, emoji_part = text.split()[:-1], text.split()[-1]
        
        text_width = self.fonts['text'].getlength(' '.join(text_part) + ' ')
        position = ((frame.shape[1] - text_width) // 2, 5)
        
        draw.text(position, ' '.join(text_part) + ' ', 
                 font=self.fonts['text'], fill=(0, 0, 0))
        draw.text((position[0] + text_width, 0), emoji_part,
                 font=self.fonts['emoji'], fill=(0, 0, 0))
        
        frame = cv2.cvtColor(np.array(frame_pil), cv2.COLOR_RGB2BGR)
        return self._handle_qr_code(frame)

    def _handle_qr_code(self, frame_rgb):
        if self.qr_code is None:
            return frame_rgb
        
        qr_rgb = cv2.cvtColor(self.qr_code, cv2.COLOR_BGR2RGB)
            
        qr_h, qr_w = qr_rgb.shape[:2]
        frame_h, frame_w = frame_rgb.shape[:2]
        max_qr_size = min(frame_w // 4, frame_h // 4)
        
        if qr_h > max_qr_size:
            qr = cv2.resize(self.qr_code, (max_qr_size, max_qr_size))
        else:
            qr = self.qr_code

        x_offset = frame_w - qr.shape[1] - 10
        y_offset = frame_h - qr.shape[0] - 10

        if qr.shape[2] == 4:
            alpha = qr[:, :, 3] / 255.0
            for c in range(3):
                frame_rgb[y_offset:y_offset+qr.shape[0], x_offset:x_offset+qr.shape[1], c] = \
                    alpha * qr[:, :, c] + (1 - alpha) * frame_rgb[y_offset:y_offset+qr.shape[0], x_offset:x_offset+qr.shape[1], c]
        else:
            frame_rgb[y_offset:y_offset+qr.shape[0], x_offset:x_offset+qr.shape[1]] = qr
        
        return frame_rgb

=======
>>>>>>> 135dc924
    def get_current_objects(self):
        return [{
            "id": idx,
            "emotion": emotion,
            "confidence": 0.95
        } for idx, (_, _, emotion) in enumerate(self.current_objects)]<|MERGE_RESOLUTION|>--- conflicted
+++ resolved
@@ -127,7 +127,7 @@
         # Рендеринг кадра
         return self.render_frame(rgb_frame, predictions)
 
-def generate_frames(system, camera_id=1):
+def generate_frames(system, camera_id=0):
     cap = cv2.VideoCapture(camera_id)
     while True:
         ret, frame = cap.read()
@@ -234,16 +234,12 @@
             for x, y, emotion in emotions_data:
                 frame_pil = self._draw_emotion_info(frame_pil, x, y, emotion)
 
-<<<<<<< HEAD
-            final_frame = self._add_ui_elements(np.array(frame_pil))
-=======
             frame = cv2.cvtColor(np.array(frame_pil), cv2.COLOR_RGB2BGR)
->>>>>>> 135dc924
             
             with self.frame_lock:
                 self.current_objects = emotions_data
                 
-            return final_frame
+            return cv2.cvtColor(np.array(frame), cv2.COLOR_RGB2BGR)
             
         except Exception as e:
             print(f"Emotion processing error: {e}")
@@ -273,58 +269,6 @@
         
         return frame_pil
 
-<<<<<<< HEAD
-    def _add_ui_elements(self, frame):
-        frame = cv2.copyMakeBorder(frame, 10, 10, 10, 10, 
-                                 cv2.BORDER_CONSTANT, value=(0, 0, 255))
-        
-        frame_pil = Image.fromarray(cv2.cvtColor(frame, cv2.COLOR_BGR2RGB))
-        draw = ImageDraw.Draw(frame_pil)
-        
-        text = emoji.emojize("Я люблю ВШИТиАС :red_heart:", language='alias')
-        text_part, emoji_part = text.split()[:-1], text.split()[-1]
-        
-        text_width = self.fonts['text'].getlength(' '.join(text_part) + ' ')
-        position = ((frame.shape[1] - text_width) // 2, 5)
-        
-        draw.text(position, ' '.join(text_part) + ' ', 
-                 font=self.fonts['text'], fill=(0, 0, 0))
-        draw.text((position[0] + text_width, 0), emoji_part,
-                 font=self.fonts['emoji'], fill=(0, 0, 0))
-        
-        frame = cv2.cvtColor(np.array(frame_pil), cv2.COLOR_RGB2BGR)
-        return self._handle_qr_code(frame)
-
-    def _handle_qr_code(self, frame_rgb):
-        if self.qr_code is None:
-            return frame_rgb
-        
-        qr_rgb = cv2.cvtColor(self.qr_code, cv2.COLOR_BGR2RGB)
-            
-        qr_h, qr_w = qr_rgb.shape[:2]
-        frame_h, frame_w = frame_rgb.shape[:2]
-        max_qr_size = min(frame_w // 4, frame_h // 4)
-        
-        if qr_h > max_qr_size:
-            qr = cv2.resize(self.qr_code, (max_qr_size, max_qr_size))
-        else:
-            qr = self.qr_code
-
-        x_offset = frame_w - qr.shape[1] - 10
-        y_offset = frame_h - qr.shape[0] - 10
-
-        if qr.shape[2] == 4:
-            alpha = qr[:, :, 3] / 255.0
-            for c in range(3):
-                frame_rgb[y_offset:y_offset+qr.shape[0], x_offset:x_offset+qr.shape[1], c] = \
-                    alpha * qr[:, :, c] + (1 - alpha) * frame_rgb[y_offset:y_offset+qr.shape[0], x_offset:x_offset+qr.shape[1], c]
-        else:
-            frame_rgb[y_offset:y_offset+qr.shape[0], x_offset:x_offset+qr.shape[1]] = qr
-        
-        return frame_rgb
-
-=======
->>>>>>> 135dc924
     def get_current_objects(self):
         return [{
             "id": idx,
