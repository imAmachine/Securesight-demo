--- conflicted
+++ resolved
@@ -128,7 +128,6 @@
         # Рендеринг кадра
         return self.render_frame(rgb_frame, predictions)
 
-<<<<<<< HEAD
 def generate_frames(system, camera_id=0):
     cap = cv2.VideoCapture(camera_id)
     while True:
@@ -295,18 +294,4 @@
             "id": idx,
             "emotion": emotion,
             "confidence": 0.95  # Можно добавить реальное значение из DeepFace
-        } for idx, (_, _, emotion) in enumerate(self.current_objects)]
-=======
-    def generate_frames(self):
-        cap = cv2.VideoCapture(self.camera_id)
-        while True:
-            ret, frame = cap.read()
-            if not ret:
-                print("Ошибка: не удалось захватить кадр")
-                break
-            
-            processed_frame = self.process_frame(frame)
-            ret, buffer = cv2.imencode('.jpg', processed_frame)
-            frame_data = buffer.tobytes()
-            yield (b'--frame\r\n' b'Content-Type: image/jpeg\r\n\r\n' + frame_data + b'\r\n')
->>>>>>> d256488a
+        } for idx, (_, _, emotion) in enumerate(self.current_objects)]